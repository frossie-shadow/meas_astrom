// -*- LSST-C++ -*-

/* 
 * LSST Data Management System
 * Copyright 2008, 2009, 2010 LSST Corporation.
 * 
 * This product includes software developed by the
 * LSST Project (http://www.lsst.org/).
 *
 * This program is free software: you can redistribute it and/or modify
 * it under the terms of the GNU General Public License as published by
 * the Free Software Foundation, either version 3 of the License, or
 * (at your option) any later version.
 * 
 * This program is distributed in the hope that it will be useful,
 * but WITHOUT ANY WARRANTY; without even the implied warranty of
 * MERCHANTABILITY or FITNESS FOR A PARTICULAR PURPOSE.  See the
 * GNU General Public License for more details.
 * 
 * You should have received a copy of the LSST License Statement and 
 * the GNU General Public License along with this program.  If not, 
 * see <http://www.lsstcorp.org/LegalNotices/>.
 */
 

#ifndef GLOBAL_ASTROMETRY_SOLUTION_H
#define GLOBAL_ASTROMETRY_SOLUTION_H

#include <iostream>
#include <vector>
#include <string>
#include <cmath>
#include <cfloat>

#include "boost/cstdint.hpp"
#include "boost/shared_ptr.hpp"
#include "boost/format.hpp"
#include "Eigen/Core.h"

#include "lsst/pex/exceptions.h"
#include "lsst/pex/logging/Trace.h"
#include "lsst/afw/detection/Source.h"
#include "lsst/afw/detection/SourceMatch.h"
#include "lsst/afw/image/Wcs.h"
#include "lsst/afw/image/Utils.h"
#include "lsst/afw/coord/Coord.h"
#include "lsst/pex/policy/Policy.h"
#include "lsst/daf/base/PropertySet.h"
#include "lsst/utils/Utils.h"

#include "wcslib/wcs.h"

extern "C" {
#include "solver.h"
#include "index.h"
#include "tweak.h"
#include "healpix.h"
#include "bl.h"
#include "log.h"
#include "tic.h"
#include "verify.h"
}

namespace lsst { 
namespace meas { 
namespace astrom { 
namespace net {


///Define variables to indicate tha parity of the image (i.e whether, when the image is rotated so that 
///North is up, East is to the left (Normal), or to the right, (FLIPPED)). The constants PARITY_* are defined
///in solver.h, but not visible to Python. The default setting is UNKNOWN_PARITY. Setting the parity correctly
///reduces the time taken to solve an image by about a factor of two.
enum {
    NORMAL_PARITY = PARITY_NORMAL,
    FLIPPED_PARITY = PARITY_FLIP,
    UNKNOWN_PARITY = PARITY_BOTH
};
    

//When deciding whether an index file needs to be loaded from disk, we we want to use
//position on the sky as a factor (if we're doing a blind search we don't). 
//Used by _addSuitableIndicesToSolver. If ra or dec are set to this value, then
//the function does not use position as a factor
enum { NO_POSITION_SET=-360};


struct TagAlongColumn_s {
    std::string name;
    tfits_type fitstype;
    std::string ctype;
    std::string units;
    int arraysize;
};
typedef struct TagAlongColumn_s TagAlongColumn;

struct ReferenceSources_s {
    lsst::afw::detection::SourceSet refsources;
    int indexid;
    std::vector<int> inds;
};
typedef struct ReferenceSources_s ReferenceSources;

//!\brief Solve for WCS based only on the positions of stars in an image 
///
///See the examples/ directory for an example of how to use
class GlobalAstrometrySolution {
public:
    typedef boost::shared_ptr<GlobalAstrometrySolution> Ptr;
    typedef boost::shared_ptr<GlobalAstrometrySolution const> ConstPtr;

    //Constructors
    explicit GlobalAstrometrySolution(const std::string policyPath,
                                      lsst::pex::logging::Log mylog=lsst::pex::logging::Log(
                                          lsst::pex::logging::Log::getDefaultLog(),
                                          "meas.astrom.net",
                                          lsst::pex::logging::Log::INFO
                                                                                           )
                                     );

    ~GlobalAstrometrySolution();

    //Tune the solver
    void setDefaultValues();
    void setStarlist(lsst::afw::detection::SourceSet vec);
    void setNumBrightObjects(int N);
    void setImageSize(int W, int H);
    inline void setMinimumImageScale(double scale){   _solver->funits_lower = scale; }
    inline void setMaximumImageScale(double scale){   _solver->funits_upper = scale; }
    void setImageScaleArcsecPerPixel(double scale);
    void setLogLevel(int level);
    void setMatchThreshold(double threshold);
    void setParity(int parity);

    //Solve for a wcs solution
    bool solve();
<<<<<<< HEAD
    // RA,Dec in degrees
    bool solve(const afw::image::PointD raDec);
    // RA,Dec in degrees
=======
    bool solve(const afw::geom::Point2D raDec);
>>>>>>> 82f3fa18
    bool solve(double ra, double dec);
    bool solve(const lsst::afw::image::Wcs::Ptr wcsPtr, double imageScaleUncertaintyPercent = 5);

    //Return the solution
    lsst::afw::image::Wcs::Ptr getWcs();
    lsst::afw::image::Wcs::Ptr getDistortedWcs(int order = 3);
    std::vector<lsst::afw::detection::SourceMatch> getMatchedSources(std::string filterName="",
								     std::string idName="");
    double getSolvedImageScale();

    std::vector<std::string> getCatalogueMetadataFields();

    ReferenceSources
    getCatalogueForSolvedField(std::string filter, std::string idname, double margin);

    // RA,Dec in degrees!
    ReferenceSources
    getCatalogue(double ra, double dec, double radiusInArcsec, 
                 std::string filterName, std::string idName,
                 int indexId = -1);

    std::vector<double> getTagAlongDouble(int indexId, std::string columnName,
                                          std::vector<int> inds);
    std::vector<int> getTagAlongInt(int indexId, std::string columnName,
                                    std::vector<int> inds);
    std::vector<boost::int64_t> getTagAlongInt64(int indexId, std::string columnName,
                                                 std::vector<int> inds);
    std::vector<bool> getTagAlongBool(int indexId, std::string columnName,
                                      std::vector<int> inds);

    std::vector<TagAlongColumn> getTagAlongColumns(int indexId = -1);

    lsst::afw::detection::SourceSet getCatalogue(double radiusInArcsec, std::string filterName,
						 std::string idName);

    // RA,Dec in degrees
    // Returns a vector of vectors, where the first two are RA and Dec [in degrees],
    // followed by each of the requested columns.
    std::vector<std::vector<double> > getCatalogueExtra(double ra, double dec, double radiusInArcsec,
                                                       std::vector<std::string> columns, int indexId = -1);

    void loadIndices();

    std::vector<const index_t*> getIndexList();

    std::vector<int> getIndexIdList();

    MatchObj* getMatchObject();

    lsst::daf::base::PropertySet::Ptr getMatchedIndexMetadata();

    //Call this before performing a new match
    void reset();



private:
    lsst::pex::logging::Log _mylog;

    std::vector<index_t*> _indexList;

    solver_t *_solver;
    // List of sources
    starxy_t *_starxy;
    // Number of bright sources to use in the solve
    int _numBrightObjects;
        
    // Variables indicating the coordinate system of the solution
    double _equinox;
    std::string _raDecSys;

    // Did we get an astrometric solution?
    bool _isSolved;

    lsst::afw::coord::CoordSystem _getCoordSys();

    index_t *_loadIndexMeta(std::string filename);

    void _solverSetField();
    bool _callSolver(double ra=NO_POSITION_SET, double dec=NO_POSITION_SET);
    int _addSuitableIndicesToSolver(double minImageSizeArcsec, double maxImageSizeArcsec, \
        double ra=NO_POSITION_SET, double dec=NO_POSITION_SET);    

    template <typename T>
    std::vector<T> _getTagAlongData(int indexId, std::string columnName,
                                    tfits_type ctype, std::vector<int> inds);

    index_t* _getIndex(int indexId);

};

}}}}
#endif<|MERGE_RESOLUTION|>--- conflicted
+++ resolved
@@ -134,13 +134,12 @@
 
     //Solve for a wcs solution
     bool solve();
-<<<<<<< HEAD
+
     // RA,Dec in degrees
-    bool solve(const afw::image::PointD raDec);
+    // FIXME -- should be a Coord.
+    bool solve(const afw::geom::Point2D raDec);
+
     // RA,Dec in degrees
-=======
-    bool solve(const afw::geom::Point2D raDec);
->>>>>>> 82f3fa18
     bool solve(double ra, double dec);
     bool solve(const lsst::afw::image::Wcs::Ptr wcsPtr, double imageScaleUncertaintyPercent = 5);
 
